--- conflicted
+++ resolved
@@ -31,13 +31,8 @@
         specifier: ^4.10.2
         version: 4.10.2(playwright-core@1.55.1)
       '@bfra.me/eslint-config':
-<<<<<<< HEAD
-        specifier: ^0.33.0
-        version: 0.33.0(@eslint-react/eslint-plugin@2.2.4(eslint@9.36.0(jiti@2.1.2))(typescript@5.9.2))(@typescript-eslint/eslint-plugin@8.46.2(@typescript-eslint/parser@8.46.2(eslint@9.36.0(jiti@2.1.2))(typescript@5.9.2))(eslint@9.36.0(jiti@2.1.2))(typescript@5.9.2))(@typescript-eslint/utils@8.46.2(eslint@9.36.0(jiti@2.1.2))(typescript@5.9.2))(@vitest/eslint-plugin@1.3.13(eslint@9.36.0(jiti@2.1.2))(typescript@5.9.2)(vitest@3.2.4(@types/debug@4.1.12)(@types/node@22.18.6)(happy-dom@20.0.2)(jiti@2.1.2)(tsx@4.20.6)(yaml@2.8.1)))(eslint-config-prettier@10.1.8(eslint@9.36.0(jiti@2.1.2)))(eslint-plugin-prettier@5.5.4(eslint-config-prettier@10.1.8(eslint@9.36.0(jiti@2.1.2)))(eslint@9.36.0(jiti@2.1.2))(prettier@3.6.2))(eslint-plugin-react-hooks@7.0.1(eslint@9.36.0(jiti@2.1.2)))(eslint-plugin-react-refresh@0.4.22(eslint@9.36.0(jiti@2.1.2)))(eslint@9.36.0(jiti@2.1.2))(typescript@5.9.2)
-=======
         specifier: ^0.32.0
         version: 0.32.0(@eslint-react/eslint-plugin@1.53.1(eslint@9.36.0(jiti@2.1.2))(ts-api-utils@2.1.0(typescript@5.9.2))(typescript@5.9.2))(@typescript-eslint/eslint-plugin@8.44.1(@typescript-eslint/parser@8.44.1(eslint@9.36.0(jiti@2.1.2))(typescript@5.9.2))(eslint@9.36.0(jiti@2.1.2))(typescript@5.9.2))(@typescript-eslint/utils@8.46.2(eslint@9.36.0(jiti@2.1.2))(typescript@5.9.2))(@vitest/eslint-plugin@1.3.13(eslint@9.36.0(jiti@2.1.2))(typescript@5.9.2)(vitest@3.2.4(@types/debug@4.1.12)(@types/node@22.18.6)(happy-dom@20.0.2)(jiti@2.1.2)(tsx@4.20.6)(yaml@2.8.1)))(eslint-config-prettier@10.1.8(eslint@9.36.0(jiti@2.1.2)))(eslint-plugin-prettier@5.5.4(eslint-config-prettier@10.1.8(eslint@9.36.0(jiti@2.1.2)))(eslint@9.36.0(jiti@2.1.2))(prettier@3.6.2))(eslint-plugin-react-hooks@7.0.1(eslint@9.36.0(jiti@2.1.2)))(eslint-plugin-react-refresh@0.4.22(eslint@9.36.0(jiti@2.1.2)))(eslint@9.36.0(jiti@2.1.2))(typescript@5.9.2)
->>>>>>> d10f33c8
       '@bfra.me/prettier-config':
         specifier: ^0.16.0
         version: 0.16.1(prettier@3.6.2)
@@ -975,14 +970,6 @@
     peerDependencies:
       typescript: '>=4.8.4 <6.0.0'
 
-<<<<<<< HEAD
-  '@typescript-eslint/scope-manager@8.46.2':
-    resolution: {integrity: sha512-LF4b/NmGvdWEHD2H4MsHD8ny6JpiVNDzrSZr3CsckEgCbAGZbYM4Cqxvi9L+WqDMT+51Ozy7lt2M+d0JLEuBqA==}
-    engines: {node: ^18.18.0 || ^20.9.0 || >=21.1.0}
-
-  '@typescript-eslint/tsconfig-utils@8.46.2':
-    resolution: {integrity: sha512-a7QH6fw4S57+F5y2FIxxSDyi5M4UfGF+Jl1bCGd7+L4KsaUY80GsiF/t0UoRFDHAguKlBaACWJRmdrc6Xfkkag==}
-=======
   '@typescript-eslint/project-service@8.46.2':
     resolution: {integrity: sha512-PULOLZ9iqwI7hXcmL4fVfIsBi6AN9YxRc0frbvmg8f+4hQAjQ5GYNKK0DIArNo+rOKmR/iBYwkpBmnIwin4wBg==}
     engines: {node: ^18.18.0 || ^20.9.0 || >=21.1.0}
@@ -999,15 +986,10 @@
 
   '@typescript-eslint/tsconfig-utils@8.44.1':
     resolution: {integrity: sha512-B5OyACouEjuIvof3o86lRMvyDsFwZm+4fBOqFHccIctYgBjqR3qT39FBYGN87khcgf0ExpdCBeGKpKRhSFTjKQ==}
->>>>>>> d10f33c8
     engines: {node: ^18.18.0 || ^20.9.0 || >=21.1.0}
     peerDependencies:
       typescript: '>=4.8.4 <6.0.0'
 
-<<<<<<< HEAD
-  '@typescript-eslint/type-utils@8.46.2':
-    resolution: {integrity: sha512-HbPM4LbaAAt/DjxXaG9yiS9brOOz6fabal4uvUmaUYe6l3K1phQDMQKBRUrr06BQkxkvIZVVHttqiybM9nJsLA==}
-=======
   '@typescript-eslint/tsconfig-utils@8.46.2':
     resolution: {integrity: sha512-a7QH6fw4S57+F5y2FIxxSDyi5M4UfGF+Jl1bCGd7+L4KsaUY80GsiF/t0UoRFDHAguKlBaACWJRmdrc6Xfkkag==}
     engines: {node: ^18.18.0 || ^20.9.0 || >=21.1.0}
@@ -1016,20 +998,11 @@
 
   '@typescript-eslint/type-utils@8.44.1':
     resolution: {integrity: sha512-KdEerZqHWXsRNKjF9NYswNISnFzXfXNDfPxoTh7tqohU/PRIbwTmsjGK6V9/RTYWau7NZvfo52lgVk+sJh0K3g==}
->>>>>>> d10f33c8
     engines: {node: ^18.18.0 || ^20.9.0 || >=21.1.0}
     peerDependencies:
       eslint: ^8.57.0 || ^9.0.0
       typescript: '>=4.8.4 <6.0.0'
 
-<<<<<<< HEAD
-  '@typescript-eslint/types@8.46.2':
-    resolution: {integrity: sha512-lNCWCbq7rpg7qDsQrd3D6NyWYu+gkTENkG5IKYhUIcxSb59SQC/hEQ+MrG4sTgBVghTonNWq42bA/d4yYumldQ==}
-    engines: {node: ^18.18.0 || ^20.9.0 || >=21.1.0}
-
-  '@typescript-eslint/typescript-estree@8.46.2':
-    resolution: {integrity: sha512-f7rW7LJ2b7Uh2EiQ+7sza6RDZnajbNbemn54Ob6fRwQbgcIn+GWfyuHDHRYgRoZu1P4AayVScrRW+YfbTvPQoQ==}
-=======
   '@typescript-eslint/type-utils@8.46.2':
     resolution: {integrity: sha512-HbPM4LbaAAt/DjxXaG9yiS9brOOz6fabal4uvUmaUYe6l3K1phQDMQKBRUrr06BQkxkvIZVVHttqiybM9nJsLA==}
     engines: {node: ^18.18.0 || ^20.9.0 || >=21.1.0}
@@ -1047,15 +1020,10 @@
 
   '@typescript-eslint/typescript-estree@8.44.1':
     resolution: {integrity: sha512-qnQJ+mVa7szevdEyvfItbO5Vo+GfZ4/GZWWDRRLjrxYPkhM+6zYB2vRYwCsoJLzqFCdZT4mEqyJoyzkunsZ96A==}
->>>>>>> d10f33c8
     engines: {node: ^18.18.0 || ^20.9.0 || >=21.1.0}
     peerDependencies:
       typescript: '>=4.8.4 <6.0.0'
 
-<<<<<<< HEAD
-  '@typescript-eslint/utils@8.46.2':
-    resolution: {integrity: sha512-sExxzucx0Tud5tE0XqR0lT0psBQvEpnpiul9XbGUB1QwpWJJAps1O/Z7hJxLGiZLBKMCutjTzDgmd1muEhBnVg==}
-=======
   '@typescript-eslint/typescript-estree@8.46.2':
     resolution: {integrity: sha512-f7rW7LJ2b7Uh2EiQ+7sza6RDZnajbNbemn54Ob6fRwQbgcIn+GWfyuHDHRYgRoZu1P4AayVScrRW+YfbTvPQoQ==}
     engines: {node: ^18.18.0 || ^20.9.0 || >=21.1.0}
@@ -1064,16 +1032,11 @@
 
   '@typescript-eslint/utils@8.44.1':
     resolution: {integrity: sha512-DpX5Fp6edTlocMCwA+mHY8Mra+pPjRZ0TfHkXI8QFelIKcbADQz1LUPNtzOFUriBB2UYqw4Pi9+xV4w9ZczHFg==}
->>>>>>> d10f33c8
     engines: {node: ^18.18.0 || ^20.9.0 || >=21.1.0}
     peerDependencies:
       eslint: ^8.57.0 || ^9.0.0
       typescript: '>=4.8.4 <6.0.0'
 
-<<<<<<< HEAD
-  '@typescript-eslint/visitor-keys@8.46.2':
-    resolution: {integrity: sha512-tUFMXI4gxzzMXt4xpGJEsBsTox0XbNQ1y94EwlD/CuZwFcQP79xfQqMhau9HsRc/J0cAPA/HZt1dZPtGn9V/7w==}
-=======
   '@typescript-eslint/utils@8.46.2':
     resolution: {integrity: sha512-sExxzucx0Tud5tE0XqR0lT0psBQvEpnpiul9XbGUB1QwpWJJAps1O/Z7hJxLGiZLBKMCutjTzDgmd1muEhBnVg==}
     engines: {node: ^18.18.0 || ^20.9.0 || >=21.1.0}
@@ -1083,7 +1046,6 @@
 
   '@typescript-eslint/visitor-keys@8.44.1':
     resolution: {integrity: sha512-576+u0QD+Jp3tZzvfRfxon0EA2lzcDt3lhUbsC6Lgzy9x2VR4E+JUiNyGHi5T8vk0TV+fpJ5GLG1JsJuWCaKhw==}
->>>>>>> d10f33c8
     engines: {node: ^18.18.0 || ^20.9.0 || >=21.1.0}
 
   '@typescript-eslint/visitor-keys@8.46.2':
@@ -4031,11 +3993,7 @@
 
   '@bcoe/v8-coverage@1.0.2': {}
 
-<<<<<<< HEAD
-  '@bfra.me/eslint-config@0.33.0(@eslint-react/eslint-plugin@2.2.4(eslint@9.36.0(jiti@2.1.2))(typescript@5.9.2))(@typescript-eslint/eslint-plugin@8.46.2(@typescript-eslint/parser@8.46.2(eslint@9.36.0(jiti@2.1.2))(typescript@5.9.2))(eslint@9.36.0(jiti@2.1.2))(typescript@5.9.2))(@typescript-eslint/utils@8.46.2(eslint@9.36.0(jiti@2.1.2))(typescript@5.9.2))(@vitest/eslint-plugin@1.3.13(eslint@9.36.0(jiti@2.1.2))(typescript@5.9.2)(vitest@3.2.4(@types/debug@4.1.12)(@types/node@22.18.6)(happy-dom@20.0.2)(jiti@2.1.2)(tsx@4.20.6)(yaml@2.8.1)))(eslint-config-prettier@10.1.8(eslint@9.36.0(jiti@2.1.2)))(eslint-plugin-prettier@5.5.4(eslint-config-prettier@10.1.8(eslint@9.36.0(jiti@2.1.2)))(eslint@9.36.0(jiti@2.1.2))(prettier@3.6.2))(eslint-plugin-react-hooks@7.0.1(eslint@9.36.0(jiti@2.1.2)))(eslint-plugin-react-refresh@0.4.22(eslint@9.36.0(jiti@2.1.2)))(eslint@9.36.0(jiti@2.1.2))(typescript@5.9.2)':
-=======
   '@bfra.me/eslint-config@0.32.0(@eslint-react/eslint-plugin@1.53.1(eslint@9.36.0(jiti@2.1.2))(ts-api-utils@2.1.0(typescript@5.9.2))(typescript@5.9.2))(@typescript-eslint/eslint-plugin@8.44.1(@typescript-eslint/parser@8.44.1(eslint@9.36.0(jiti@2.1.2))(typescript@5.9.2))(eslint@9.36.0(jiti@2.1.2))(typescript@5.9.2))(@typescript-eslint/utils@8.46.2(eslint@9.36.0(jiti@2.1.2))(typescript@5.9.2))(@vitest/eslint-plugin@1.3.13(eslint@9.36.0(jiti@2.1.2))(typescript@5.9.2)(vitest@3.2.4(@types/debug@4.1.12)(@types/node@22.18.6)(happy-dom@20.0.2)(jiti@2.1.2)(tsx@4.20.6)(yaml@2.8.1)))(eslint-config-prettier@10.1.8(eslint@9.36.0(jiti@2.1.2)))(eslint-plugin-prettier@5.5.4(eslint-config-prettier@10.1.8(eslint@9.36.0(jiti@2.1.2)))(eslint@9.36.0(jiti@2.1.2))(prettier@3.6.2))(eslint-plugin-react-hooks@7.0.1(eslint@9.36.0(jiti@2.1.2)))(eslint-plugin-react-refresh@0.4.22(eslint@9.36.0(jiti@2.1.2)))(eslint@9.36.0(jiti@2.1.2))(typescript@5.9.2)':
->>>>>>> d10f33c8
     dependencies:
       '@eslint-community/eslint-plugin-eslint-comments': 4.5.0(eslint@9.36.0(jiti@2.1.2))
       '@eslint/markdown': 7.5.0
@@ -4209,34 +4167,18 @@
 
   '@eslint-react/ast@2.2.4(eslint@9.36.0(jiti@2.1.2))(typescript@5.9.2)':
     dependencies:
-<<<<<<< HEAD
-      '@eslint-react/eff': 2.2.4
-=======
       '@eslint-react/eff': 1.53.1
->>>>>>> d10f33c8
       '@typescript-eslint/types': 8.46.2
       '@typescript-eslint/typescript-estree': 8.46.2(typescript@5.9.2)
       '@typescript-eslint/utils': 8.46.2(eslint@9.36.0(jiti@2.1.2))(typescript@5.9.2)
       string-ts: 2.2.1
-<<<<<<< HEAD
-=======
       ts-pattern: 5.9.0
->>>>>>> d10f33c8
     transitivePeerDependencies:
       - eslint
       - supports-color
       - typescript
 
-<<<<<<< HEAD
   '@eslint-react/core@2.2.4(eslint@9.36.0(jiti@2.1.2))(typescript@5.9.2)':
-    dependencies:
-      '@eslint-react/ast': 2.2.4(eslint@9.36.0(jiti@2.1.2))(typescript@5.9.2)
-      '@eslint-react/eff': 2.2.4
-      '@eslint-react/shared': 2.2.4(eslint@9.36.0(jiti@2.1.2))(typescript@5.9.2)
-      '@eslint-react/var': 2.2.4(eslint@9.36.0(jiti@2.1.2))(typescript@5.9.2)
-      '@typescript-eslint/scope-manager': 8.46.2
-=======
-  '@eslint-react/core@1.53.1(eslint@9.36.0(jiti@2.1.2))(typescript@5.9.2)':
     dependencies:
       '@eslint-react/ast': 1.53.1(eslint@9.36.0(jiti@2.1.2))(typescript@5.9.2)
       '@eslint-react/eff': 1.53.1
@@ -4245,7 +4187,6 @@
       '@eslint-react/var': 1.53.1(eslint@9.36.0(jiti@2.1.2))(typescript@5.9.2)
       '@typescript-eslint/scope-manager': 8.46.2
       '@typescript-eslint/type-utils': 8.46.2(eslint@9.36.0(jiti@2.1.2))(typescript@5.9.2)
->>>>>>> d10f33c8
       '@typescript-eslint/types': 8.46.2
       '@typescript-eslint/utils': 8.46.2(eslint@9.36.0(jiti@2.1.2))(typescript@5.9.2)
       birecord: 0.1.1
@@ -4259,14 +4200,9 @@
 
   '@eslint-react/eslint-plugin@2.2.4(eslint@9.36.0(jiti@2.1.2))(typescript@5.9.2)':
     dependencies:
-<<<<<<< HEAD
-      '@eslint-react/eff': 2.2.4
-      '@eslint-react/shared': 2.2.4(eslint@9.36.0(jiti@2.1.2))(typescript@5.9.2)
-=======
       '@eslint-react/eff': 1.53.1
       '@eslint-react/kit': 1.53.1(eslint@9.36.0(jiti@2.1.2))(typescript@5.9.2)
       '@eslint-react/shared': 1.53.1(eslint@9.36.0(jiti@2.1.2))(typescript@5.9.2)
->>>>>>> d10f33c8
       '@typescript-eslint/scope-manager': 8.46.2
       '@typescript-eslint/type-utils': 8.46.2(eslint@9.36.0(jiti@2.1.2))(typescript@5.9.2)
       '@typescript-eslint/types': 8.46.2
@@ -4281,11 +4217,8 @@
       typescript: 5.9.2
     transitivePeerDependencies:
       - supports-color
-<<<<<<< HEAD
-=======
-      - ts-api-utils
-
-  '@eslint-react/kit@1.53.1(eslint@9.36.0(jiti@2.1.2))(typescript@5.9.2)':
+
+  '@eslint-react/shared@2.2.4(eslint@9.36.0(jiti@2.1.2))(typescript@5.9.2)':
     dependencies:
       '@eslint-react/eff': 1.53.1
       '@typescript-eslint/utils': 8.46.2(eslint@9.36.0(jiti@2.1.2))(typescript@5.9.2)
@@ -4295,16 +4228,11 @@
       - eslint
       - supports-color
       - typescript
->>>>>>> d10f33c8
-
-  '@eslint-react/shared@2.2.4(eslint@9.36.0(jiti@2.1.2))(typescript@5.9.2)':
-    dependencies:
-<<<<<<< HEAD
-      '@eslint-react/eff': 2.2.4
-=======
+
+  '@eslint-react/var@2.2.4(eslint@9.36.0(jiti@2.1.2))(typescript@5.9.2)':
+    dependencies:
       '@eslint-react/eff': 1.53.1
       '@eslint-react/kit': 1.53.1(eslint@9.36.0(jiti@2.1.2))(typescript@5.9.2)
->>>>>>> d10f33c8
       '@typescript-eslint/utils': 8.46.2(eslint@9.36.0(jiti@2.1.2))(typescript@5.9.2)
       ts-pattern: 5.9.0
       zod: 4.1.12
@@ -4313,22 +4241,14 @@
       - supports-color
       - typescript
 
-  '@eslint-react/var@2.2.4(eslint@9.36.0(jiti@2.1.2))(typescript@5.9.2)':
-    dependencies:
-<<<<<<< HEAD
-      '@eslint-react/ast': 2.2.4(eslint@9.36.0(jiti@2.1.2))(typescript@5.9.2)
-      '@eslint-react/eff': 2.2.4
-      '@typescript-eslint/scope-manager': 8.46.2
-      '@typescript-eslint/types': 8.46.2
-      '@typescript-eslint/utils': 8.46.2(eslint@9.36.0(jiti@2.1.2))(typescript@5.9.2)
-=======
+  '@eslint-react/var@1.53.1(eslint@9.36.0(jiti@2.1.2))(typescript@5.9.2)':
+    dependencies:
       '@eslint-react/ast': 1.53.1(eslint@9.36.0(jiti@2.1.2))(typescript@5.9.2)
       '@eslint-react/eff': 1.53.1
       '@typescript-eslint/scope-manager': 8.46.2
       '@typescript-eslint/types': 8.46.2
       '@typescript-eslint/utils': 8.46.2(eslint@9.36.0(jiti@2.1.2))(typescript@5.9.2)
       string-ts: 2.2.1
->>>>>>> d10f33c8
       ts-pattern: 5.9.0
     transitivePeerDependencies:
       - eslint
@@ -4881,8 +4801,6 @@
     dependencies:
       '@typescript-eslint/tsconfig-utils': 8.46.2(typescript@5.9.2)
       '@typescript-eslint/types': 8.46.2
-<<<<<<< HEAD
-=======
       debug: 4.4.3
       typescript: 5.9.2
     transitivePeerDependencies:
@@ -4892,7 +4810,6 @@
     dependencies:
       '@typescript-eslint/tsconfig-utils': 8.46.2(typescript@5.9.2)
       '@typescript-eslint/types': 8.46.2
->>>>>>> d10f33c8
       debug: 4.4.3
       typescript: 5.9.2
     transitivePeerDependencies:
@@ -4903,13 +4820,6 @@
       '@typescript-eslint/types': 8.46.2
       '@typescript-eslint/visitor-keys': 8.46.2
 
-<<<<<<< HEAD
-  '@typescript-eslint/tsconfig-utils@8.46.2(typescript@5.9.2)':
-    dependencies:
-      typescript: 5.9.2
-
-  '@typescript-eslint/type-utils@8.46.2(eslint@9.36.0(jiti@2.1.2))(typescript@5.9.2)':
-=======
   '@typescript-eslint/scope-manager@8.46.2':
     dependencies:
       '@typescript-eslint/types': 8.46.2
@@ -4924,7 +4834,6 @@
       typescript: 5.9.2
 
   '@typescript-eslint/type-utils@8.44.1(eslint@9.36.0(jiti@2.1.2))(typescript@5.9.2)':
->>>>>>> d10f33c8
     dependencies:
       '@typescript-eslint/types': 8.46.2
       '@typescript-eslint/typescript-estree': 8.46.2(typescript@5.9.2)
@@ -4936,11 +4845,6 @@
     transitivePeerDependencies:
       - supports-color
 
-<<<<<<< HEAD
-  '@typescript-eslint/types@8.46.2': {}
-
-  '@typescript-eslint/typescript-estree@8.46.2(typescript@5.9.2)':
-=======
   '@typescript-eslint/type-utils@8.46.2(eslint@9.36.0(jiti@2.1.2))(typescript@5.9.2)':
     dependencies:
       '@typescript-eslint/types': 8.46.2
@@ -4958,7 +4862,6 @@
   '@typescript-eslint/types@8.46.2': {}
 
   '@typescript-eslint/typescript-estree@8.44.1(typescript@5.9.2)':
->>>>>>> d10f33c8
     dependencies:
       '@typescript-eslint/project-service': 8.46.2(typescript@5.9.2)
       '@typescript-eslint/tsconfig-utils': 8.46.2(typescript@5.9.2)
@@ -4974,9 +4877,6 @@
     transitivePeerDependencies:
       - supports-color
 
-<<<<<<< HEAD
-  '@typescript-eslint/utils@8.46.2(eslint@9.36.0(jiti@2.1.2))(typescript@5.9.2)':
-=======
   '@typescript-eslint/typescript-estree@8.46.2(typescript@5.9.2)':
     dependencies:
       '@typescript-eslint/project-service': 8.46.2(typescript@5.9.2)
@@ -4994,7 +4894,6 @@
       - supports-color
 
   '@typescript-eslint/utils@8.44.1(eslint@9.36.0(jiti@2.1.2))(typescript@5.9.2)':
->>>>>>> d10f33c8
     dependencies:
       '@eslint-community/eslint-utils': 4.9.0(eslint@9.36.0(jiti@2.1.2))
       '@typescript-eslint/scope-manager': 8.46.2
@@ -5005,9 +4904,6 @@
     transitivePeerDependencies:
       - supports-color
 
-<<<<<<< HEAD
-  '@typescript-eslint/visitor-keys@8.46.2':
-=======
   '@typescript-eslint/utils@8.46.2(eslint@9.36.0(jiti@2.1.2))(typescript@5.9.2)':
     dependencies:
       '@eslint-community/eslint-utils': 4.9.0(eslint@9.36.0(jiti@2.1.2))
@@ -5020,7 +4916,6 @@
       - supports-color
 
   '@typescript-eslint/visitor-keys@8.44.1':
->>>>>>> d10f33c8
     dependencies:
       '@typescript-eslint/types': 8.46.2
       eslint-visitor-keys: 4.2.1
@@ -5851,16 +5746,7 @@
     optionalDependencies:
       eslint-config-prettier: 10.1.8(eslint@9.36.0(jiti@2.1.2))
 
-<<<<<<< HEAD
   eslint-plugin-react-dom@2.2.4(eslint@9.36.0(jiti@2.1.2))(typescript@5.9.2):
-    dependencies:
-      '@eslint-react/ast': 2.2.4(eslint@9.36.0(jiti@2.1.2))(typescript@5.9.2)
-      '@eslint-react/core': 2.2.4(eslint@9.36.0(jiti@2.1.2))(typescript@5.9.2)
-      '@eslint-react/eff': 2.2.4
-      '@eslint-react/shared': 2.2.4(eslint@9.36.0(jiti@2.1.2))(typescript@5.9.2)
-      '@eslint-react/var': 2.2.4(eslint@9.36.0(jiti@2.1.2))(typescript@5.9.2)
-=======
-  eslint-plugin-react-debug@1.53.1(eslint@9.36.0(jiti@2.1.2))(typescript@5.9.2):
     dependencies:
       '@eslint-react/ast': 1.53.1(eslint@9.36.0(jiti@2.1.2))(typescript@5.9.2)
       '@eslint-react/core': 1.53.1(eslint@9.36.0(jiti@2.1.2))(typescript@5.9.2)
@@ -5888,7 +5774,6 @@
       '@eslint-react/kit': 1.53.1(eslint@9.36.0(jiti@2.1.2))(typescript@5.9.2)
       '@eslint-react/shared': 1.53.1(eslint@9.36.0(jiti@2.1.2))(typescript@5.9.2)
       '@eslint-react/var': 1.53.1(eslint@9.36.0(jiti@2.1.2))(typescript@5.9.2)
->>>>>>> d10f33c8
       '@typescript-eslint/scope-manager': 8.46.2
       '@typescript-eslint/types': 8.46.2
       '@typescript-eslint/utils': 8.46.2(eslint@9.36.0(jiti@2.1.2))(typescript@5.9.2)
@@ -5896,24 +5781,12 @@
       eslint: 9.36.0(jiti@2.1.2)
       string-ts: 2.2.1
       ts-pattern: 5.9.0
-<<<<<<< HEAD
-=======
     optionalDependencies:
->>>>>>> d10f33c8
       typescript: 5.9.2
     transitivePeerDependencies:
       - supports-color
 
-<<<<<<< HEAD
   eslint-plugin-react-hooks-extra@2.2.4(eslint@9.36.0(jiti@2.1.2))(typescript@5.9.2):
-    dependencies:
-      '@eslint-react/ast': 2.2.4(eslint@9.36.0(jiti@2.1.2))(typescript@5.9.2)
-      '@eslint-react/core': 2.2.4(eslint@9.36.0(jiti@2.1.2))(typescript@5.9.2)
-      '@eslint-react/eff': 2.2.4
-      '@eslint-react/shared': 2.2.4(eslint@9.36.0(jiti@2.1.2))(typescript@5.9.2)
-      '@eslint-react/var': 2.2.4(eslint@9.36.0(jiti@2.1.2))(typescript@5.9.2)
-=======
-  eslint-plugin-react-hooks-extra@1.53.1(eslint@9.36.0(jiti@2.1.2))(typescript@5.9.2):
     dependencies:
       '@eslint-react/ast': 1.53.1(eslint@9.36.0(jiti@2.1.2))(typescript@5.9.2)
       '@eslint-react/core': 1.53.1(eslint@9.36.0(jiti@2.1.2))(typescript@5.9.2)
@@ -5921,7 +5794,6 @@
       '@eslint-react/kit': 1.53.1(eslint@9.36.0(jiti@2.1.2))(typescript@5.9.2)
       '@eslint-react/shared': 1.53.1(eslint@9.36.0(jiti@2.1.2))(typescript@5.9.2)
       '@eslint-react/var': 1.53.1(eslint@9.36.0(jiti@2.1.2))(typescript@5.9.2)
->>>>>>> d10f33c8
       '@typescript-eslint/scope-manager': 8.46.2
       '@typescript-eslint/type-utils': 8.46.2(eslint@9.36.0(jiti@2.1.2))(typescript@5.9.2)
       '@typescript-eslint/types': 8.46.2
@@ -5929,10 +5801,7 @@
       eslint: 9.36.0(jiti@2.1.2)
       string-ts: 2.2.1
       ts-pattern: 5.9.0
-<<<<<<< HEAD
-=======
     optionalDependencies:
->>>>>>> d10f33c8
       typescript: 5.9.2
     transitivePeerDependencies:
       - supports-color
@@ -5948,16 +5817,7 @@
     transitivePeerDependencies:
       - supports-color
 
-<<<<<<< HEAD
   eslint-plugin-react-naming-convention@2.2.4(eslint@9.36.0(jiti@2.1.2))(typescript@5.9.2):
-    dependencies:
-      '@eslint-react/ast': 2.2.4(eslint@9.36.0(jiti@2.1.2))(typescript@5.9.2)
-      '@eslint-react/core': 2.2.4(eslint@9.36.0(jiti@2.1.2))(typescript@5.9.2)
-      '@eslint-react/eff': 2.2.4
-      '@eslint-react/shared': 2.2.4(eslint@9.36.0(jiti@2.1.2))(typescript@5.9.2)
-      '@eslint-react/var': 2.2.4(eslint@9.36.0(jiti@2.1.2))(typescript@5.9.2)
-=======
-  eslint-plugin-react-naming-convention@1.53.1(eslint@9.36.0(jiti@2.1.2))(typescript@5.9.2):
     dependencies:
       '@eslint-react/ast': 1.53.1(eslint@9.36.0(jiti@2.1.2))(typescript@5.9.2)
       '@eslint-react/core': 1.53.1(eslint@9.36.0(jiti@2.1.2))(typescript@5.9.2)
@@ -5965,7 +5825,6 @@
       '@eslint-react/kit': 1.53.1(eslint@9.36.0(jiti@2.1.2))(typescript@5.9.2)
       '@eslint-react/shared': 1.53.1(eslint@9.36.0(jiti@2.1.2))(typescript@5.9.2)
       '@eslint-react/var': 1.53.1(eslint@9.36.0(jiti@2.1.2))(typescript@5.9.2)
->>>>>>> d10f33c8
       '@typescript-eslint/scope-manager': 8.46.2
       '@typescript-eslint/type-utils': 8.46.2(eslint@9.36.0(jiti@2.1.2))(typescript@5.9.2)
       '@typescript-eslint/types': 8.46.2
@@ -5973,10 +5832,7 @@
       eslint: 9.36.0(jiti@2.1.2)
       string-ts: 2.2.1
       ts-pattern: 5.9.0
-<<<<<<< HEAD
-=======
     optionalDependencies:
->>>>>>> d10f33c8
       typescript: 5.9.2
     transitivePeerDependencies:
       - supports-color
@@ -5985,16 +5841,7 @@
     dependencies:
       eslint: 9.36.0(jiti@2.1.2)
 
-<<<<<<< HEAD
   eslint-plugin-react-web-api@2.2.4(eslint@9.36.0(jiti@2.1.2))(typescript@5.9.2):
-    dependencies:
-      '@eslint-react/ast': 2.2.4(eslint@9.36.0(jiti@2.1.2))(typescript@5.9.2)
-      '@eslint-react/core': 2.2.4(eslint@9.36.0(jiti@2.1.2))(typescript@5.9.2)
-      '@eslint-react/eff': 2.2.4
-      '@eslint-react/shared': 2.2.4(eslint@9.36.0(jiti@2.1.2))(typescript@5.9.2)
-      '@eslint-react/var': 2.2.4(eslint@9.36.0(jiti@2.1.2))(typescript@5.9.2)
-=======
-  eslint-plugin-react-web-api@1.53.1(eslint@9.36.0(jiti@2.1.2))(typescript@5.9.2):
     dependencies:
       '@eslint-react/ast': 1.53.1(eslint@9.36.0(jiti@2.1.2))(typescript@5.9.2)
       '@eslint-react/core': 1.53.1(eslint@9.36.0(jiti@2.1.2))(typescript@5.9.2)
@@ -6002,31 +5849,18 @@
       '@eslint-react/kit': 1.53.1(eslint@9.36.0(jiti@2.1.2))(typescript@5.9.2)
       '@eslint-react/shared': 1.53.1(eslint@9.36.0(jiti@2.1.2))(typescript@5.9.2)
       '@eslint-react/var': 1.53.1(eslint@9.36.0(jiti@2.1.2))(typescript@5.9.2)
->>>>>>> d10f33c8
       '@typescript-eslint/scope-manager': 8.46.2
       '@typescript-eslint/types': 8.46.2
       '@typescript-eslint/utils': 8.46.2(eslint@9.36.0(jiti@2.1.2))(typescript@5.9.2)
       eslint: 9.36.0(jiti@2.1.2)
       string-ts: 2.2.1
       ts-pattern: 5.9.0
-<<<<<<< HEAD
-=======
     optionalDependencies:
->>>>>>> d10f33c8
       typescript: 5.9.2
     transitivePeerDependencies:
       - supports-color
 
-<<<<<<< HEAD
   eslint-plugin-react-x@2.2.4(eslint@9.36.0(jiti@2.1.2))(typescript@5.9.2):
-    dependencies:
-      '@eslint-react/ast': 2.2.4(eslint@9.36.0(jiti@2.1.2))(typescript@5.9.2)
-      '@eslint-react/core': 2.2.4(eslint@9.36.0(jiti@2.1.2))(typescript@5.9.2)
-      '@eslint-react/eff': 2.2.4
-      '@eslint-react/shared': 2.2.4(eslint@9.36.0(jiti@2.1.2))(typescript@5.9.2)
-      '@eslint-react/var': 2.2.4(eslint@9.36.0(jiti@2.1.2))(typescript@5.9.2)
-=======
-  eslint-plugin-react-x@1.53.1(eslint@9.36.0(jiti@2.1.2))(ts-api-utils@2.1.0(typescript@5.9.2))(typescript@5.9.2):
     dependencies:
       '@eslint-react/ast': 1.53.1(eslint@9.36.0(jiti@2.1.2))(typescript@5.9.2)
       '@eslint-react/core': 1.53.1(eslint@9.36.0(jiti@2.1.2))(typescript@5.9.2)
@@ -6034,7 +5868,6 @@
       '@eslint-react/kit': 1.53.1(eslint@9.36.0(jiti@2.1.2))(typescript@5.9.2)
       '@eslint-react/shared': 1.53.1(eslint@9.36.0(jiti@2.1.2))(typescript@5.9.2)
       '@eslint-react/var': 1.53.1(eslint@9.36.0(jiti@2.1.2))(typescript@5.9.2)
->>>>>>> d10f33c8
       '@typescript-eslint/scope-manager': 8.46.2
       '@typescript-eslint/type-utils': 8.46.2(eslint@9.36.0(jiti@2.1.2))(typescript@5.9.2)
       '@typescript-eslint/types': 8.46.2
@@ -6043,11 +5876,8 @@
       eslint: 9.36.0(jiti@2.1.2)
       is-immutable-type: 5.0.1(eslint@9.36.0(jiti@2.1.2))(typescript@5.9.2)
       string-ts: 2.2.1
-<<<<<<< HEAD
-=======
       ts-pattern: 5.9.0
     optionalDependencies:
->>>>>>> d10f33c8
       ts-api-utils: 2.1.0(typescript@5.9.2)
       ts-pattern: 5.9.0
       typescript: 5.9.2
